"""Backend for running ONNX on Caffe2

To run this, you will need to have Caffe2 installed as well.
"""
from __future__ import absolute_import
from __future__ import division
from __future__ import print_function
from __future__ import unicode_literals

import contextlib
import uuid
from future.utils import bytes_to_native_str

import caffe2
from caffe2.python import core, workspace
from caffe2.proto import caffe2_pb2
import caffe2.python.utils
from onnx import onnx_pb2, checker
from onnx.onnx_pb2 import TensorProto, AttributeProto
import onnx.numpy_helper
import onnx.defs
from onnx.backend.base import Backend, BackendRep, Device, DeviceType, namedtupledict


def get_device_option(device):
    m = {DeviceType.CPU: caffe2_pb2.CPU,
         DeviceType.CUDA: caffe2_pb2.CUDA}
    return core.DeviceOption(m[device.type], device.device_id)


def get_name_scope(device):
    if device.type == DeviceType.CUDA:
        return 'gpu_{}'.format(device.device_id)
    return ''


class Workspace(object):
    """
    An object representing a Caffe2 workspace.  It is a context manager,
    so you can say 'with workspace:' to use the represented workspace
    as your global workspace.  It also supports every method supported
    by caffe2.python.workspace, but instead of running these operations
    in the global workspace, it runs them in the workspace represented
    by this object.  When this object goes dead, the workspace (and all
    nets and blobs within it) are freed.

    Why do we need this class?  Caffe2's workspace model is very "global state"
    oriented, in that there is always some ambient global workspace you are
    working in which holds on to all of your networks and blobs.  This class
    makes it possible to work with workspaces more locally, and without
    forgetting to deallocate everything in the end.
    """
    def __init__(self):
        # Caffe2 (apparently) doesn't provide any native method of generating
        # a fresh, unused workspace, so we have to fake it by generating
        # a unique ID and hoping it's not used already / will not be used
        # directly in the future.
        self.workspace_id = str(uuid.uuid4())
        # A stack, so that the context manager is reentrant.
        self.workspace_stack = []

    def __getattr__(self, attr):
        def f(*args, **kwargs):
            with self:
                return getattr(workspace, attr)(*args, **kwargs)
        return f

    def __enter__(self):
        self.workspace_stack.append(workspace.CurrentWorkspace())
        workspace.SwitchWorkspace(self.workspace_id, create_if_missing=True)

    def __exit__(self, exc_type, exc_value, traceback):
        w = self.workspace_stack.pop()
        # Strictly speaking, create_if_missing here is unnecessary, since a user
        # is not supposed to be allowed to destruct a workspace while we're in
        # it.  However, empirically, it has been observed that during abnormal
        # shutdown, Caffe2 deletes its default workspace fairly early in the
        # final calls to destructors.  In this case, we may attempt to exit
        # to a default workspace which no longer exists.  create_if_missing=True
        # will (harmlessly) recreate the workspace before we finally quit.)
        workspace.SwitchWorkspace(w, create_if_missing=True)

    def __del__(self):
        # NB: This is a 'self' call because we need to switch into the workspace
        # we want to reset before we actually reset it.  A direct call to
        # workspace.ResetWorkspace() will reset the ambient workspace, which
        # is not want we want.
        self.ResetWorkspace()


class Caffe2Rep(BackendRep):
    def __init__(self, predict_net, device, workspace, uninitialized):
        super(Caffe2Rep, self).__init__()
        self.predict_net = predict_net
        self.device = device
        self.workspace = workspace
        # The list of uninitialized external_inputs in workspace, we need this to
        # pair the name with given sequence inputs.
        self.uninitialized = uninitialized
        self.net_created = False

    def run(self, inputs, **kwargs):
        super(Caffe2Rep, self).run(inputs, **kwargs)
        with self.workspace:
            predict_net, device = self.predict_net, self.device
            with core.DeviceScope(get_device_option(device)):
                if isinstance(inputs, dict):
                    with core.NameScope(get_name_scope(device)):
                        for key, value in inputs.items():
                            workspace.FeedBlob(key, value)
                elif isinstance(inputs, list) or isinstance(inputs, tuple):
                    assert len(self.uninitialized) == len(inputs), \
                           'Caffe2Rep.Run: length of input must equal to the length of Uninitialized list: {}, \
                            did you initialize the input of the graph in init_graph/initializer?'.format(self.uninitialized)
                    for i, value in enumerate(inputs):
                        # namescope already baked into protobuf
                        workspace.FeedBlob(self.uninitialized[i], value)
                else:
                    # single input
                    workspace.FeedBlob(self.uninitialized[0], inputs)
                if not self.net_created:
                    workspace.CreateNet(predict_net)
                    self.net_created = True
                workspace.RunNet(predict_net.name)
            output_values = [workspace.FetchBlob(name) for name in predict_net.external_output]
            return namedtupledict('Outputs', predict_net.external_output)(*output_values)


class OnnxAttributes(dict):
    """
    This is a more convenient way to work with ONNX/Caffe2 attributes
    that is not the protobuf representation.
    """
    @staticmethod
    def from_onnx(args):
        d = OnnxAttributes()
        for arg in args:
            d[arg.name] = convertAttributeProto(arg)
        return d
    def caffe2(self, kmap=lambda k: k):
        for k, v in self.items():
            yield caffe2.python.utils.MakeArgument(kmap(k), v)


# TODO: Move this into ONNX main library
def convertAttributeProto(onnx_arg):
    """
    Convert an ONNX AttributeProto into an appropriate Python object
    for the type.

    NB: Tensor attribute gets returned as the straight proto.
    """
    if onnx_arg.HasField('f'):
        return onnx_arg.f
    elif onnx_arg.HasField('i'):
        return onnx_arg.i
    elif onnx_arg.HasField('s'):
        return onnx_arg.s
    elif onnx_arg.HasField('t'):
        return onnx_arg.t  # this is a proto!
    elif len(onnx_arg.floats):
        return list(onnx_arg.floats)
    elif len(onnx_arg.ints):
        return list(onnx_arg.ints)
    elif len(onnx_arg.strings):
        return list(onnx_arg.strings)
    else:
        raise ValueError("Unsupported ONNX attribute: {}".format(onnx_arg))


# TODO: Move this into ONNX main library
class OnnxNode(object):
    """
    Reimplementation of NodeProto from ONNX, but in a form
    more convenient to work with from Python.

    We may temporarily edit these nodes to get them into Caffe2 form,
    before actually translating into the Caffe2 protobuf, since this
    is easier than decomposing everything, and putting it back together
    when we're ready.
    """
    def __init__(self, node):
        self.name = str(node.name)
        self.op_type = str(node.op_type)
        self.attrs = OnnxAttributes.from_onnx(node.attribute)
        self.consumed_inputs = self.attrs.pop("consumed_inputs", None)
        self.inputs = list(node.input)
        self.outputs = list(node.output)


def translateTensorProto(onnx_tensor, c2_out):
    """
    Given an Onnx TensorProto, translate it into a Caffe2 operator
    which produces the given tensor constant at Caffe2 name c2_out.
    """

    c2_op = caffe2_pb2.OperatorDef()

    c2_values = c2_op.arg.add()
    c2_values.name = "values"

    def tensor2list(onnx_tensor):
        # Use the onnx.helper because the data may be raw
        return onnx.numpy_helper.to_array(onnx_tensor).flatten().tolist()

    if onnx_tensor.data_type == TensorProto.FLOAT:
        c2_op.type = 'GivenTensorFill'
        c2_values.floats.extend(tensor2list(onnx_tensor))
    elif onnx_tensor.data_type == TensorProto.INT64:
        c2_op.type = 'GivenTensorInt64Fill'
        c2_values.ints.extend(tensor2list(onnx_tensor))
    elif onnx_tensor.data_type in [TensorProto.UINT8,
                                   TensorProto.INT8,
                                   TensorProto.UINT16,
                                   TensorProto.INT16,
                                   TensorProto.INT32,
                                   TensorProto.FLOAT16]:
        c2_op.type = 'GivenTensorIntFill'
        c2_values.ints.extend(tensor2list(onnx_tensor))
    elif onnx_tensor.data_type == TensorProto.BOOL:
        c2_op.type = 'GivenTensorBoolFill'
        c2_values.ints.extend(tensor2list(onnx_tensor))
    elif onnx_tensor.data_type == TensorProto.STRING:
        c2_op.type = 'GivenTensorStringFill'
        c2_values.strings.extend(tensor.string_data)
    else:
        raise RuntimeError(
            "unrecognized tensor type {}".format(onnx_tensor.data_type))

    c2_shape = c2_op.arg.add()
    c2_shape.name = "shape"
    c2_shape.ints.extend(onnx_tensor.dims)

    c2_op.output.extend([c2_out])

    return c2_op


class Caffe2Backend(Backend):

    # Operators that are different between Caffe2 and
    # ONNX but only in their name.
    # In most cases, this should be empty - as the effort of ONNX is
    # to unify the operator definitions.
    _renamed_operators = {
        'Dot':                  'MatMul',
        'Caffe2ConvTranspose':  'ConvTranspose',
        'GlobalMaxPool':        'MaxPool',
        'GlobalAveragePool':    'AveragePool',
    }

    _conv_transpose_unpool_renamed_attrs  = {'kernel_shape': 'kernels'}
    _conv_pool_op_renamed_attrs           = {'kernel_shape': 'kernels'}

    # NB: domain is ONNX operator names.  This only really makes
    # sense in the context of _renamed_operators as well
    _renamed_attrs = {
        'Squeeze':              {'axes': 'dims'},
        'Transpose':            {'perm': 'axes'},
        'Caffe2ConvTranspose':  _conv_transpose_unpool_renamed_attrs,
        'Conv':                 _conv_pool_op_renamed_attrs,
        'MaxPool':              _conv_pool_op_renamed_attrs,
        'GlobalMaxPool':        _conv_pool_op_renamed_attrs,
        'AveragePool':          _conv_pool_op_renamed_attrs,
        'GlobalAveragePool':    _conv_pool_op_renamed_attrs,
        'ChannelShuffle':       {'kernel_shape': 'kernels'},
    }

    # operators whose behavior is different beyond renaming
    # the value is an attribute of this class that is a
    # function from ToffeIR node_def to caffe2 op_def
    _special_operators = {
        'Constant': '_create_constant',
        'Conv': '_create_conv_pool_op_base',
        'AveragePool': '_create_conv_pool_op_base',
        'GlobalAveragePool': '_create_conv_pool_op_base',
        'GlobalMaxPool': '_create_conv_pool_op_base',
        'MaxPool': '_create_conv_pool_op_base',
        'Reshape': '_create_reshape',
    }
    @classmethod
    def run_node(cls, node, inputs):
        super(Caffe2Backend, cls).run_node(node, inputs)

        with Workspace(): # temporary!
            if isinstance(inputs, dict):
                for key, value in inputs.items():
                    workspace.FeedBlob(key, value)
            else:
                assert(len(node.input) == len(inputs))
                for key, value in zip(node.input, inputs):
                    workspace.FeedBlob(key, value)
            env = {}
            for input in node.input:
                env[input] = input
            workspace.RunOperatorOnce(
                cls._onnx_node_to_caffe2_op(node, env))
            output_values = [workspace.FetchBlob(env[name]) for name in node.output]
            return namedtupledict('Outputs', node.output)(*output_values)

    @classmethod
<<<<<<< HEAD
    def fill_values(cls, arg, tensor):
        data_type = tensor.data_type
        if data_type == TensorProto.STRING:
            arg.strings.extend(tensor.string_data)
            return

        nptensor_data = to_array(tensor).flatten().tolist()
        if data_type == TensorProto.FLOAT:
            arg.floats.extend(nptensor_data)
        elif data_type in [TensorProto.UINT8,
                           TensorProto.INT8,
                           TensorProto.UINT16,
                           TensorProto.INT16,
                           TensorProto.INT32,
                           TensorProto.FLOAT16,
                           TensorProto.BOOL,
                           TensorProto.INT64]:
            # TODO: Using this for FLOAT16 seems questionable
            arg.ints.extend(nptensor_data)
        else:
            raise RuntimeError(
                'unrecognized tensor constant type {}'.format(data_type))

    @classmethod
    def _get_attribute_by_name(cls, node_def, name):
        for attr in node_def.attribute:
            if attr.name == name:
                return attr
        raise IndexError('onnx node has no attribute ' + name)


    @classmethod
    def _create_tensor_filling_op(cls, tensor_proto, name=None):
        assert name or tensor_proto.name
        name = name or tensor_proto.name

        op_def = caffe2_pb2.OperatorDef()
        op_def.output.append(name)

        if tensor_proto.data_type == TensorProto.FLOAT:
            op_def.type = 'GivenTensorFill'
        elif tensor_proto.data_type == TensorProto.INT64:
            op_def.type = 'GivenTensorInt64Fill'
        elif tensor_proto.data_type in [TensorProto.UINT8,
                                       TensorProto.INT8,
                                       TensorProto.UINT16,
                                       TensorProto.INT16,
                                       TensorProto.INT32,
                                       TensorProto.FLOAT16]:
            op_def.type = 'GivenTensorIntFill'
        elif tensor_proto.data_type == TensorProto.BOOL:
            op_def.type = 'GivenTensorBoolFill'
        elif tensor_proto.data_type == TensorProto.STRING:
            op_def.type = 'GivenTensorStringFill'
        else:
            raise RuntimeError(
                "unrecognized tensor constant type {}".format(tensor_proto.data_type))

        values = op_def.arg.add()
        values.name = "values"

        cls.fill_values(values, tensor_proto)
        shape = op_def.arg.add()
        shape.name = "shape"
        shape.ints.extend(tensor_proto.dims)

        return op_def
=======
    def _create_constant(cls, n, env):
        return translateTensorProto(n.attrs["value"], n.outputs[0])
>>>>>>> 91b5a9d9

    @classmethod
    def _create_constant(cls, node_def, env):
        assert len(node_def.output) == 1
        output_name = env[node_def.output[0]]
        init_tensor = cls._get_attribute_by_name(node_def, 'value').t
        return cls._create_tensor_filling_op(init_tensor, output_name)

    # Note [Caffe2 ConvPoolOpBase]
    # ~~~~~~~~~~~~~~~~~~~~~~~~~~~~
    # To understand what is going on here, we have to talk a little bit about
    # Caffe2's internals.
    #
    # First, it's important to know that all of Caffe2's pooling and convolution
    # operators inherit from "ConvPoolOpBase", which is an abstract class that
    # defines all of the attributes (kernels, dilations, strides, etc) which one
    # sees on these operators.  Unfortunately, Caffe2's documentation generator
    # doesn't know how to handle cases like this, so for example, if you look at
    # the docs for MaxPool at <https://caffe2.ai/docs/operators-catalogue.html#maxpool>
    # you won't see any of the attributes.  You have to go source diving to
    # find the information; in particular, you want to look at:
    # https://github.com/caffe2/caffe2/blob/master/caffe2/operators/conv_pool_op_base.h
    # This class handles *global* pooling as well.
    #
    # Second, it's important to know what Caffe2 expects for padding, which can
    # be somewhat difficult to understand from the code because Caffe2 handles
    # both singular/pluralized spellings of padding, and there is also legacy
    # padding business.  The short version of the story is that, for NON-legacy
    # padding (which is what we want to output), padding is expected to be
    # *twice* the size of kernels.  So if you have a 2D convolution, Caffe2
    # will accept two values in 'kernels', but FOUR values in 'pads';
    # furthermore, this is *mandatory.*
    #
    # Finally, ConvPoolOpBase is not the only class of it's kind; there is
    # also ConvTransposeUnpoolBase, which backs ConvTranspose.  So don't
    # be tricked by the fact that Conv and ConvTranspose have similar
    # parameters; they exercise different codepaths and need to be handled
    # differently.

    @classmethod
    def _create_conv_pool_op_base(cls, n, env):
        if n.op_type.startswith('Global'):
            n.attrs['global_pooling'] = 1

        try:
            kernels = n.attrs['kernel_shape']
            pads = n.attrs['pads']
        except KeyError:
            pass
        else:
            if len(kernels) == len(pads):
                # Caffe2 requires pads to be twice the size of kernels.
                n.attrs['pads'] = pads * 2

        return cls._translate_onnx(n, env)

    @classmethod
    def _create_reshape(cls, n, env):
        c2_op = cls._translate_onnx(n, env)
        # Caffe2 has an extra output
        c2_op.output.extend([env.fresh()])
        return c2_op

    @classmethod
    def prepare(cls, predict_model, device='CPU',
                init_model=None, **kwargs):
        '''
        For Onnx Caffe2Backend, we require that init_graph don't initialize the actual input of the predict_graph,

        for example, if "img" is the input blob for the predict_net, we require that in init_graph and in
        initializer of the predict_graph, "img" is not initalized. We don't have a check for this, since
        there is no way we can know which blob is the input of the predict_graph.
        '''
        super(Caffe2Backend, cls).prepare(predict_model, device, **kwargs)
        if init_model:
            checker.check_model(init_model)

        ws = Workspace()
        device = Device(device)

        predict_net, _ = cls.onnx_graph_to_caffe2_net(predict_model.graph)
        predict_net.device_option.CopyFrom(get_device_option(device))

        with ws, core.DeviceScope(get_device_option(device)):
            for init_tensor in predict_model.graph.initializer:
                workspace.FeedBlob(init_tensor.name, onnx.numpy_helper.to_array(init_tensor))
            if init_model:
                init_net, _ = cls.onnx_graph_to_caffe2_net(init_model.graph)
                workspace.RunNetOnce(init_net)
            uninitialized = [x
                             for x in predict_net.external_input
                             if not workspace.HasBlob(x)]

        return Caffe2Rep(predict_net, device, ws, uninitialized)

    @classmethod
    # TODO: This method needs a refactor for clarity
    def _onnx_node_to_caffe2_op(cls, node_def, env):
        # This needs to be done for special operators and regular ones
        for output in node_def.output:
            if output not in env:
                env[output] = output

        if node_def.op_type in cls._special_operators:
            translator = getattr(cls, cls._special_operators[node_def.op_type])
        else:
            translator = cls._translate_onnx
        return translator(OnnxNode(node_def), env)

    @classmethod
    def _translate_onnx(cls, onnx_node, env):
        """
        This translator performs the basic translation of ONNX nodes into
        Caffe2 operators.  Besides doing a straightforward marshalling from
        one format to another, it also does these extra things:

          - Renames operators based on '_renamed_operators'
          - Renames attributes based on '_renamed_attrs'
          - Handles "consumed_inputs" attribute so that inplace operations are
            encoded correctly in Caffe2.

        If you're writing a custom translator, consider calling this first,
        and then fixing things up further.
        """
        c2_op = caffe2_pb2.OperatorDef()

        c2_op.input.extend([env[i] for i in onnx_node.inputs])

        for output in onnx_node.outputs:
            env[output] = output
        # when consumed_inputs exist, we need to
        # rewrite the outputs to re-use these inputs to
        # support Caffe2-style in-place operators.
        if onnx_node.consumed_inputs:
            schema = onnx.defs.get_schema(onnx_node.op_type)
            for i, input in enumerate(onnx_node.inputs):
                if onnx_node.consumed_inputs[i] != 0:
                    # for each consumed input, the schema for the op
                    # tells us which output (output_idx) that
                    # this consumed input becomes
                    _, output_idx = schema.consumed(i)
                    # consumed outputs are not always present
                    # for instance batch norm in test mode
                    # does not return the consumed inputs
                    if output_idx < len(onnx_node.outputs):
                        # rather than use its ONNX name
                        # use the original input name for the blob
                        # that will be consumed
                        env[onnx_node.outputs[output_idx]] = env[input]

        c2_op.output.extend([env[i] for i in onnx_node.outputs])
        c2_op.name = onnx_node.name
        onnx_op = onnx_node.op_type
        c2_op.type = cls._renamed_operators.get(onnx_op, onnx_op)

        def kmap(k):
            return cls._renamed_attrs.get(onnx_op, {}).get(k, k)
        c2_op.arg.extend(onnx_node.attrs.caffe2(kmap=kmap))
        return c2_op


    @classmethod
    def onnx_graph_to_caffe2_net(cls, graph_def):

        # This is a hotfix to handle caffe2 frontend which sometimes
        # creates ONNX graphs with edges which are not declared anywhere.
        # See resnet50 for an example.
        class RenameEnv(dict):
            def __init__(self):
                self.unique = 0
            def __missing__(self, key):
                return key
            def fresh(self):
                self.unique += 1
                # TODO: Make this robust against an adversarial model namer
                return "_onnx_dummy" + str(self.unique)

        net_def = caffe2_pb2.NetDef()
        net_def.name = graph_def.name

        # environment from ONNX name to Caffe2 name
        # currently we use this to translate ONNX-style
        # consumed_input annotations to Caffe2-style in place
        # updates with repeated input/output names
        env = RenameEnv()
        for input in graph_def.input:
            env[input] = input
        net_def.op.extend([cls._onnx_node_to_caffe2_op(node, env)
                           for node in graph_def.node])
        net_def.external_input.extend(graph_def.input)
        net_def.external_output.extend([env[o] for o in graph_def.output])
        return net_def, env

    @classmethod
    def onnx_initializer_to_caffe2_init_net(cls, initializer, init_net_name='init'):
        net_def = caffe2_pb2.NetDef()
        net_def.name = init_net_name
        net_def.op.extend(cls._create_tensor_filling_op(tp) for tp in initializer)
        return net_def


prepare = Caffe2Backend.prepare

run_node = Caffe2Backend.run_node

run_model = Caffe2Backend.run_model<|MERGE_RESOLUTION|>--- conflicted
+++ resolved
@@ -188,54 +188,6 @@
         self.outputs = list(node.output)
 
 
-def translateTensorProto(onnx_tensor, c2_out):
-    """
-    Given an Onnx TensorProto, translate it into a Caffe2 operator
-    which produces the given tensor constant at Caffe2 name c2_out.
-    """
-
-    c2_op = caffe2_pb2.OperatorDef()
-
-    c2_values = c2_op.arg.add()
-    c2_values.name = "values"
-
-    def tensor2list(onnx_tensor):
-        # Use the onnx.helper because the data may be raw
-        return onnx.numpy_helper.to_array(onnx_tensor).flatten().tolist()
-
-    if onnx_tensor.data_type == TensorProto.FLOAT:
-        c2_op.type = 'GivenTensorFill'
-        c2_values.floats.extend(tensor2list(onnx_tensor))
-    elif onnx_tensor.data_type == TensorProto.INT64:
-        c2_op.type = 'GivenTensorInt64Fill'
-        c2_values.ints.extend(tensor2list(onnx_tensor))
-    elif onnx_tensor.data_type in [TensorProto.UINT8,
-                                   TensorProto.INT8,
-                                   TensorProto.UINT16,
-                                   TensorProto.INT16,
-                                   TensorProto.INT32,
-                                   TensorProto.FLOAT16]:
-        c2_op.type = 'GivenTensorIntFill'
-        c2_values.ints.extend(tensor2list(onnx_tensor))
-    elif onnx_tensor.data_type == TensorProto.BOOL:
-        c2_op.type = 'GivenTensorBoolFill'
-        c2_values.ints.extend(tensor2list(onnx_tensor))
-    elif onnx_tensor.data_type == TensorProto.STRING:
-        c2_op.type = 'GivenTensorStringFill'
-        c2_values.strings.extend(tensor.string_data)
-    else:
-        raise RuntimeError(
-            "unrecognized tensor type {}".format(onnx_tensor.data_type))
-
-    c2_shape = c2_op.arg.add()
-    c2_shape.name = "shape"
-    c2_shape.ints.extend(onnx_tensor.dims)
-
-    c2_op.output.extend([c2_out])
-
-    return c2_op
-
-
 class Caffe2Backend(Backend):
 
     # Operators that are different between Caffe2 and
@@ -299,85 +251,59 @@
             return namedtupledict('Outputs', node.output)(*output_values)
 
     @classmethod
-<<<<<<< HEAD
-    def fill_values(cls, arg, tensor):
-        data_type = tensor.data_type
-        if data_type == TensorProto.STRING:
-            arg.strings.extend(tensor.string_data)
-            return
-
-        nptensor_data = to_array(tensor).flatten().tolist()
-        if data_type == TensorProto.FLOAT:
-            arg.floats.extend(nptensor_data)
-        elif data_type in [TensorProto.UINT8,
-                           TensorProto.INT8,
-                           TensorProto.UINT16,
-                           TensorProto.INT16,
-                           TensorProto.INT32,
-                           TensorProto.FLOAT16,
-                           TensorProto.BOOL,
-                           TensorProto.INT64]:
-            # TODO: Using this for FLOAT16 seems questionable
-            arg.ints.extend(nptensor_data)
-        else:
-            raise RuntimeError(
-                'unrecognized tensor constant type {}'.format(data_type))
-
-    @classmethod
-    def _get_attribute_by_name(cls, node_def, name):
-        for attr in node_def.attribute:
-            if attr.name == name:
-                return attr
-        raise IndexError('onnx node has no attribute ' + name)
-
-
-    @classmethod
-    def _create_tensor_filling_op(cls, tensor_proto, name=None):
-        assert name or tensor_proto.name
-        name = name or tensor_proto.name
-
-        op_def = caffe2_pb2.OperatorDef()
-        op_def.output.append(name)
-
-        if tensor_proto.data_type == TensorProto.FLOAT:
-            op_def.type = 'GivenTensorFill'
-        elif tensor_proto.data_type == TensorProto.INT64:
-            op_def.type = 'GivenTensorInt64Fill'
-        elif tensor_proto.data_type in [TensorProto.UINT8,
+    def _create_tensor_filling_op(cls, onnx_tensor, name=None):
+        """
+        Given an Onnx TensorProto, translate it into a Caffe2 operator
+        which produces the given tensor filling op.
+        """
+        assert name or onnx_tensor.name
+        name = name or onnx_tensor.name
+
+        c2_op = caffe2_pb2.OperatorDef()
+
+        c2_values = c2_op.arg.add()
+        c2_values.name = "values"
+
+        def tensor2list(onnx_tensor):
+            # Use the onnx.helper because the data may be raw
+            return onnx.numpy_helper.to_array(onnx_tensor).flatten().tolist()
+
+        if onnx_tensor.data_type == TensorProto.FLOAT:
+            c2_op.type = 'GivenTensorFill'
+            c2_values.floats.extend(tensor2list(onnx_tensor))
+        elif onnx_tensor.data_type == TensorProto.INT64:
+            c2_op.type = 'GivenTensorInt64Fill'
+            c2_values.ints.extend(tensor2list(onnx_tensor))
+        elif onnx_tensor.data_type in [TensorProto.UINT8,
                                        TensorProto.INT8,
                                        TensorProto.UINT16,
                                        TensorProto.INT16,
                                        TensorProto.INT32,
                                        TensorProto.FLOAT16]:
-            op_def.type = 'GivenTensorIntFill'
-        elif tensor_proto.data_type == TensorProto.BOOL:
-            op_def.type = 'GivenTensorBoolFill'
-        elif tensor_proto.data_type == TensorProto.STRING:
-            op_def.type = 'GivenTensorStringFill'
+            c2_op.type = 'GivenTensorIntFill'
+            c2_values.ints.extend(tensor2list(onnx_tensor))
+        elif onnx_tensor.data_type == TensorProto.BOOL:
+            c2_op.type = 'GivenTensorBoolFill'
+            c2_values.ints.extend(tensor2list(onnx_tensor))
+        elif onnx_tensor.data_type == TensorProto.STRING:
+            c2_op.type = 'GivenTensorStringFill'
+            c2_values.strings.extend(tensor.string_data)
         else:
             raise RuntimeError(
-                "unrecognized tensor constant type {}".format(tensor_proto.data_type))
-
-        values = op_def.arg.add()
-        values.name = "values"
-
-        cls.fill_values(values, tensor_proto)
-        shape = op_def.arg.add()
-        shape.name = "shape"
-        shape.ints.extend(tensor_proto.dims)
-
-        return op_def
-=======
+                "unrecognized tensor type {}".format(onnx_tensor.data_type))
+
+        c2_shape = c2_op.arg.add()
+        c2_shape.name = "shape"
+        c2_shape.ints.extend(onnx_tensor.dims)
+
+        c2_op.output.append(name)
+
+        return c2_op
+
+    @classmethod
     def _create_constant(cls, n, env):
-        return translateTensorProto(n.attrs["value"], n.outputs[0])
->>>>>>> 91b5a9d9
-
-    @classmethod
-    def _create_constant(cls, node_def, env):
-        assert len(node_def.output) == 1
-        output_name = env[node_def.output[0]]
-        init_tensor = cls._get_attribute_by_name(node_def, 'value').t
-        return cls._create_tensor_filling_op(init_tensor, output_name)
+        assert len(n.outputs) == 1
+        return cls._create_tensor_filling_op(n.attrs["value"], n.outputs[0])
 
     # Note [Caffe2 ConvPoolOpBase]
     # ~~~~~~~~~~~~~~~~~~~~~~~~~~~~
